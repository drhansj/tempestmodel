--- conflicted
+++ resolved
@@ -21,82 +21,6 @@
 #include "VerticalDynamics.h"
 
 ///////////////////////////////////////////////////////////////////////////////
-<<<<<<< HEAD
-// COEFFICIENTS COMPUTED FROM THE ORIGINAL TABLEAUX
-// IMPLEMENTS ARS(3,4,3) FROM ASCHER ET AL. 1997 PG. 9
-//
-const double TimestepSchemeARS343::m_dgamma = 0.4358665215084590;
-
-const double TimestepSchemeARS343::m_db1 = -1.5 * m_dgamma * m_dgamma + 4.0 * m_dgamma - 0.25;
-const double TimestepSchemeARS343::m_db2 = 1.5 * m_dgamma * m_dgamma - 5.0 * m_dgamma + 1.25;
-
-const double TimestepSchemeARS343::m_da42 = 0.5529291480359398;
-const double TimestepSchemeARS343::m_da43 = 0.5529291480359398;
-
-const double TimestepSchemeARS343::m_da31 =
-	(1.0 - 4.5 * m_dgamma + 1.5 * m_dgamma * m_dgamma) * m_da42
-	+ (2.75 - 10.5 * m_dgamma + 3.75 * m_dgamma * m_dgamma) * m_da43
-	- 3.5 + 13 * m_dgamma - 4.5 * m_dgamma * m_dgamma;
-
-const double TimestepSchemeARS343::m_da32 =
-	(-1.0 + 4.5 * m_dgamma - 1.5 * m_dgamma * m_dgamma) * m_da42
-	+ (-2.75 + 10.5 * m_dgamma - 3.75 * m_dgamma * m_dgamma) * m_da43
-	+ 4.0 - 12.5 * m_dgamma + 4.5 * m_dgamma * m_dgamma;
-
-const double TimestepSchemeARS343::m_da41 = 1.0 - m_da42 - m_da43;
-
-// Implicit stage coefficients
-const double TimestepSchemeARS343::m_dImpCf[4][4] = {
-                {m_dgamma, 0., 0., 0.},
-                {0.5 * (1.0 - m_dgamma), m_dgamma, 0., 0.},
-                {m_db1, m_db2, m_dgamma, 0.},
-                {m_db1, m_db2, m_dgamma, 0.}};
-
-// Explicit stage coefficients
-const double TimestepSchemeARS343::m_dExpCf[4][4] = {
-                {m_dgamma, 0., 0., 0.},
-                {m_da31, m_da32, 0., 0.},
-                {m_da41, m_da42, m_da43, 0.},
-                {0., m_db1, m_db2, m_dgamma}};
-/*
-///////////////////////////////////////////////////////////////////////////////
-// COEFFICIENTS COMPUTED FROM THE ORIGINAL TABLEAUX
-// IMPLEMENTS ARS(3,4,3) FROM ASCHER ET AL. 1997 PG. 9
-//
-const double TimestepSchemeARS343::m_dgamma = 0.4358665215084590;
-const double TimestepSchemeARS343::m_db1 = -1.5 * m_dgamma * m_dgamma +
-											4.0 * m_dgamma - 0.25;
-const double TimestepSchemeARS343::m_db2 = 1.5 * m_dgamma * m_dgamma -
-											5.0 * m_dgamma + 1.2;
-// Implicit stage coefficients - Converted to U from Ascher et al. 1997 Pg 9
-const double TimestepSchemeARS343::m_dImpCf[4][4] = {
-	{m_dgamma, 0., 0., 0.},
-	{0.5 * (1.0 - m_dgamma), m_dgamma, 0., 0.},
-	{m_db1, m_db2, m_dgamma, 0.},
-	{1.208496649176010, -0.6443631706844690, m_dgamma, 0.}};
-
-// Explicit stage coefficients - Converted to U from Ascher et al. 1997 Pg 9
-const double TimestepSchemeARS343::m_dExpCf[4][4] = {
-	{m_dgamma, 0., 0., 0.},
-	{0.3212788860286278, 0.3966543747256017, 0., 0.},
-	{-0.1058582960718797, 0.5529291480359398, 0.5529291480359398, 0.},
-	{0., 1.208496649176010, -0.6443631706844690, m_dgamma}};
-*/
-/*
-// MODIFIED ARS343 COEFFICIENTS COMPUTED BY (Boscarino, 2009)
-const double TimestepSchemeARS343::m_dgamma = 0.4358665215084590;
-const double TimestepSchemeARS343::m_db1 = -1.5 * m_dgamma * m_dgamma +
-											4.0 * m_dgamma - 0.25;
-const double TimestepSchemeARS343::m_db2 = 1.5 * m_dgamma * m_dgamma -
-											5.0 * m_dgamma + 1.2;
-
-// Implicit stage coefficients - Boscarino, 2009
-const double TimestepSchemeARS343::m_dImpCf[4][4] = {
-	{m_dgamma, 0., 0., 0.},
-	{0.5 * (1.0 - m_dgamma), m_dgamma, 0., 0.},
-	{m_db1, m_db2, m_dgamma, 0.},
-	{1.208496649176010, -0.6443631706844690, m_dgamma, 0.}};
-=======
 
 TimestepSchemeARS343::TimestepSchemeARS343(
 	Model & model
@@ -169,7 +93,6 @@
 	m_dU2fCombo[4] = 0.0;
 	m_dU2fCombo[5] = 0.0;
 	m_dU2fCombo[6] = 0.0;
->>>>>>> 76edab51
 
 	// u3 explicit evaluation combination
 	m_dU3fCombo[0] = 1.0 - dExpCf[2][0] / dExpCf[0][0];
@@ -235,48 +158,6 @@
 	// Get a copy of the VerticalDynamics
 	VerticalDynamics * pVerticalDynamics = m_model.GetVerticalDynamics();
 
-<<<<<<< HEAD
-	// u2 explicit evaluation combination
-	m_du2fCombo[0] = 1.0 - m_dExpCf[1][0] / m_dExpCf[0][0];
-	m_du2fCombo[1] = m_dExpCf[1][0] / m_dExpCf[0][0] -
-					 m_dImpCf[1][0] / m_dImpCf[0][0];
-	m_du2fCombo[2] = m_dImpCf[1][0] / m_dImpCf[0][0];
-	m_du2fCombo[3] = 0.0;
-	m_du2fCombo[4] = 0.0;
-	m_du2fCombo[5] = 0.0;
-	m_du2fCombo[6] = 0.0;
-	m_du2fCombo[7] = 0.0;
-
-	// u3 explicit evaluation combination
-	m_du3fCombo[0] = 1.0 - m_dExpCf[2][0] / m_dExpCf[0][0];
-	m_du3fCombo[1] = m_dExpCf[2][0] / m_dExpCf[0][0] -
-					 m_dImpCf[2][0] / m_dImpCf[0][0];
-	m_du3fCombo[2] = m_dImpCf[2][0] / m_dImpCf[0][0];
-	m_du3fCombo[3] = m_dExpCf[2][1] / m_dExpCf[1][1] -
-					 m_dImpCf[2][1] / m_dImpCf[1][1];
-	m_du3fCombo[4] = m_dImpCf[2][1] / m_dImpCf[1][1];
-	m_du3fCombo[5] = 0.0;
-	m_du3fCombo[6] = 0.0;
-	m_du3fCombo[7] = -m_dExpCf[2][1] / m_dExpCf[1][1];
-	m_du3fCombo[8] = 0.0;
-
-	// u4 explicit evaluation combination
-	m_du4fCombo[0] = 1.0 - m_dExpCf[3][0] / m_dExpCf[0][0];
-	m_du4fCombo[1] = m_dExpCf[3][0] / m_dExpCf[0][0] -
-					 m_dImpCf[3][0] / m_dImpCf[0][0];
-	m_du4fCombo[2] = m_dImpCf[3][0] / m_dImpCf[0][0];
-	m_du4fCombo[3] = m_dExpCf[3][1] / m_dExpCf[1][1] -
-					 m_dImpCf[3][1] / m_dImpCf[1][1];
-	m_du4fCombo[4] = m_dImpCf[3][1] / m_dImpCf[1][1];
-	m_du4fCombo[5] = m_dExpCf[3][2] / m_dExpCf[2][2] -
-					 m_dImpCf[3][2] / m_dImpCf[2][2];
-	m_du4fCombo[6] = m_dImpCf[3][2] / m_dImpCf[2][2];
-	m_du4fCombo[7] = -m_dExpCf[3][1] / m_dExpCf[1][1];
-	m_du4fCombo[8] = -m_dExpCf[3][2] / m_dExpCf[2][2];
-	m_du4fCombo[9] = 0.0;
-
-=======
->>>>>>> 76edab51
 	// STAGE 1
 	// Compute uf1 into index 1
 	pGrid->CopyData(0, 1, DataType_State);
@@ -289,20 +170,12 @@
 	pGrid->PostProcessSubstage(1, DataType_Tracers);
 
 	// Compute u1 into index 2
-	//pGrid->CopyData(1, 2, DataType_State);
-	//pGrid->CopyData(1, 2, DataType_Tracers);
+	pGrid->CopyData(1, 2, DataType_State);
+	pGrid->CopyData(1, 2, DataType_Tracers);
 	pVerticalDynamics->StepImplicit(
-<<<<<<< HEAD
-		1, 2, time, m_dImpCf[0][0] * dDeltaT);
-	pHorizontalDynamics->StepImplicit(
-		1, 2, time, m_dImpCf[0][0] * dDeltaT);
-	//pGrid->PostProcessSubstage(2, DataType_State);
-	//pGrid->PostProcessSubstage(2, DataType_Tracers);
-=======
 		2, 2, time, m_dDiagImpCf[0] * dDeltaT);
 	pHorizontalDynamics->StepImplicit(
 		2, 2, time, m_dDiagImpCf[0] * dDeltaT);
->>>>>>> 76edab51
 
 	// STAGE 2
 	// Compute uf2 from u1 (index 2) into index 7
@@ -316,20 +189,12 @@
 	pGrid->PostProcessSubstage(3, DataType_Tracers);
 
 	// Compute u2 from uf2 (index 3) into index 4
-	//pGrid->CopyData(3, 4, DataType_State);
-	//pGrid->CopyData(3, 4, DataType_Tracers);
+	pGrid->CopyData(3, 4, DataType_State);
+	pGrid->CopyData(3, 4, DataType_Tracers);
 	pVerticalDynamics->StepImplicit(
-<<<<<<< HEAD
-		3, 4, time, m_dImpCf[1][1] * dDeltaT);
-	pHorizontalDynamics->StepImplicit(
-		3, 4, time, m_dImpCf[1][1] * dDeltaT);
-	//pGrid->PostProcessSubstage(4, DataType_State);
-	//pGrid->PostProcessSubstage(4, DataType_Tracers);
-=======
 		4, 4, time, m_dDiagImpCf[1] * dDeltaT);
 	pHorizontalDynamics->StepImplicit(
 		4, 4, time, m_dDiagImpCf[1] * dDeltaT);
->>>>>>> 76edab51
 
 	// STAGE 3
 	// Compute uf3 from u2 (index 4) into index 8
@@ -343,20 +208,12 @@
 	pGrid->PostProcessSubstage(5, DataType_Tracers);
 
 	// Compute u3 from uf3 (index 3) into index 6
-	//pGrid->CopyData(5, 6, DataType_State);
-	//pGrid->CopyData(5, 6, DataType_Tracers);
+	pGrid->CopyData(5, 6, DataType_State);
+	pGrid->CopyData(5, 6, DataType_Tracers);
 	pVerticalDynamics->StepImplicit(
-<<<<<<< HEAD
-		5, 6, time, m_dImpCf[2][2] * dDeltaT);
-	pHorizontalDynamics->StepImplicit(
-		5, 6, time, m_dImpCf[2][2] * dDeltaT);
-	//pGrid->PostProcessSubstage(6, DataType_State);
-	//pGrid->PostProcessSubstage(6, DataType_Tracers);
-=======
 		6, 6, time, m_dDiagImpCf[2] * dDeltaT);
 	pHorizontalDynamics->StepImplicit(
 		6, 6, time, m_dDiagImpCf[2] * dDeltaT);
->>>>>>> 76edab51
 
 	// STAGE 4
 	// Compute uf4 from u3 (index 6) into index 9
@@ -377,4 +234,4 @@
 	pHorizontalDynamics->StepAfterSubCycle(1, 0, 2, time, dDeltaT);
 }
 
-///////////////////////////////////////////////////////////////////////////////+///////////////////////////////////////////////////////////////////////////////
